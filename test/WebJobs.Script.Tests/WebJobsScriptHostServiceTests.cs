﻿// Copyright (c) .NET Foundation. All rights reserved.
// Licensed under the MIT License. See License.txt in the project root for license information.

using System;
using System.Linq;
using System.Threading;
using System.Threading.Tasks;
using Microsoft.Azure.WebJobs.Script.Config;
using Microsoft.Azure.WebJobs.Script.Rpc;
using Microsoft.Azure.WebJobs.Script.Scale;
using Microsoft.Azure.WebJobs.Script.WebHost;
using Microsoft.Azure.WebJobs.Script.WebHost.DependencyInjection;
using Microsoft.Extensions.Configuration;
using Microsoft.Extensions.DependencyInjection;
using Microsoft.Extensions.Hosting;
using Microsoft.Extensions.Logging;
using Microsoft.Extensions.Logging.Abstractions;
using Microsoft.Extensions.Options;
using Microsoft.WebJobs.Script.Tests;
using Moq;
using Xunit;

namespace Microsoft.Azure.WebJobs.Script.Tests
{
    public class WebJobsScriptHostServiceTests
    {
        private WebJobsScriptHostService _hostService;
        private ScriptApplicationHostOptionsMonitor _monitor;
        private TestLoggerProvider _webHostLoggerProvider = new TestLoggerProvider();
        private TestLoggerProvider _jobHostLoggerProvider = new TestLoggerProvider();
        private ILoggerFactory _loggerFactory;
        private Mock<IServiceProvider> _mockRootServiceProvider;
        private Mock<IServiceScopeFactory> _mockRootScopeFactory;
        private Mock<IScriptWebHostEnvironment> _mockScriptWebHostEnvironment;
        private Mock<IEnvironment> _mockEnvironment;
        private OptionsWrapper<HostHealthMonitorOptions> _healthMonitorOptions;
        private HostPerformanceManager _hostPerformanceManager;
        private Mock<IHost> _host;

        public WebJobsScriptHostServiceTests()
        {
            var options = new ScriptApplicationHostOptions
            {
                ScriptPath = @"c:\tests",
                LogPath = @"c:\tests\logs",
            };
            _monitor = new ScriptApplicationHostOptionsMonitor(options);
            _loggerFactory = new LoggerFactory();
            _loggerFactory.AddProvider(_webHostLoggerProvider);

            _host = CreateMockHost();

            _mockRootServiceProvider = new Mock<IServiceProvider>();
            _mockRootScopeFactory = new Mock<IServiceScopeFactory>();
            _mockScriptWebHostEnvironment = new Mock<IScriptWebHostEnvironment>();
            _mockEnvironment = new Mock<IEnvironment>();
            _healthMonitorOptions = new OptionsWrapper<HostHealthMonitorOptions>(new HostHealthMonitorOptions());
            _hostPerformanceManager = new HostPerformanceManager(_mockEnvironment.Object, _healthMonitorOptions);
        }

        private Mock<IHost> CreateMockHost(SemaphoreSlim disposedSemaphore = null)
        {
            // The tests can pull the logger from a specific host if they need to.
            var services = new ServiceCollection()
               .AddLogging(l =>
               {
                   l.Services.AddSingleton<ILoggerProvider, TestLoggerProvider>();
                   l.AddFilter(_ => true);
               })
               .BuildServiceProvider();

            var host = new Mock<IHost>();

            host.Setup(h => h.Services)
                .Returns(services);

            host.Setup(h => h.Dispose())
                .Callback(() =>
                {
                    services.Dispose();
                    disposedSemaphore?.Release();
                });

            return host;
        }

        [Fact]
        public async Task HostInitialization_OnInitializationException_MaintainsErrorInformation()
        {
            // When an exception is thrown, we'll create a new host. Make sure
            // we don't return the same one (with disposed services) the second time.
            var hostA = CreateMockHost();
            hostA.Setup(h => h.StartAsync(It.IsAny<CancellationToken>()))
                .Throws(new HostInitializationException("boom"));

            var hostB = CreateMockHost();
            hostB.Setup(h => h.StartAsync(It.IsAny<CancellationToken>()))
                .Returns(Task.CompletedTask);

            var hostBuilder = new Mock<IScriptHostBuilder>();
            hostBuilder.SetupSequence(b => b.BuildHost(It.IsAny<bool>(), It.IsAny<bool>()))
                .Returns(hostA.Object)
                .Returns(hostB.Object);

            _hostService = new WebJobsScriptHostService(
                _monitor, hostBuilder.Object, NullLoggerFactory.Instance, _mockRootServiceProvider.Object, _mockRootScopeFactory.Object,
                _mockScriptWebHostEnvironment.Object, _mockEnvironment.Object, _hostPerformanceManager, _healthMonitorOptions);

            await _hostService.StartAsync(CancellationToken.None);

            Assert.Equal(ScriptHostState.Error, _hostService.State);
            Assert.IsType<HostInitializationException>(_hostService.LastError);
        }

        [Fact]
        public async Task HostRestart_Specialization_Succeeds()
        {
            _host.Setup(h => h.StartAsync(It.IsAny<CancellationToken>()))
                .Returns(Task.CompletedTask);

            var hostBuilder = new Mock<IScriptHostBuilder>();
            hostBuilder.Setup(b => b.BuildHost(It.IsAny<bool>(), It.IsAny<bool>()))
                .Returns(_host.Object);

            _webHostLoggerProvider = new TestLoggerProvider();
            _loggerFactory = new LoggerFactory();
            _loggerFactory.AddProvider(_webHostLoggerProvider);

            _hostService = new WebJobsScriptHostService(
                _monitor, hostBuilder.Object, _loggerFactory, _mockRootServiceProvider.Object, _mockRootScopeFactory.Object,
                _mockScriptWebHostEnvironment.Object, _mockEnvironment.Object, _hostPerformanceManager, _healthMonitorOptions);

            await _hostService.StartAsync(CancellationToken.None);

            Thread restartHostThread = new Thread(new ThreadStart(RestartHost));
            Thread specializeHostThread = new Thread(new ThreadStart(SpecializeHost));
            restartHostThread.Start();
            specializeHostThread.Start();
            restartHostThread.Join();
            specializeHostThread.Join();

            var logMessages = _webHostLoggerProvider.GetAllLogMessages().Where(m => m.FormattedMessage.Contains("Restarting host."));
            Assert.Equal(2, logMessages.Count());
        }

        [Fact]
        public async Task HostRestart_DuringInitializationWithError_Recovers()
        {
            SemaphoreSlim semaphore = new SemaphoreSlim(1, 1);
            await semaphore.WaitAsync();
            bool waitingInHostBuilder = false;

            // Have the first host start, but pause. We'll issue a restart, then let
            // this first host throw an exception.
            var hostA = CreateMockHost();
            hostA
                .Setup(h => h.StartAsync(It.IsAny<CancellationToken>()))
                .Returns(async () =>
<<<<<<< HEAD
                {
                    await semaphore.WaitAsync();
                    throw new InvalidOperationException("Something happened at startup!");
                });
=======
                 {
                     waitingInHostBuilder = true;
                     await semaphore.WaitAsync();
                     throw new InvalidOperationException("Something happened at startup!");
                 });
>>>>>>> 748e7c81

            var hostB = CreateMockHost();
            hostB
                .Setup(h => h.StartAsync(It.IsAny<CancellationToken>()))
                .Returns(() => Task.CompletedTask);

            var hostBuilder = new Mock<IScriptHostBuilder>();
            hostBuilder.SetupSequence(b => b.BuildHost(It.IsAny<bool>(), It.IsAny<bool>()))
                .Returns(hostA.Object)
                .Returns(hostB.Object);

            _webHostLoggerProvider = new TestLoggerProvider();
            _loggerFactory = new LoggerFactory();
            _loggerFactory.AddProvider(_webHostLoggerProvider);

            _hostService = new WebJobsScriptHostService(
                _monitor, hostBuilder.Object, _loggerFactory, _mockRootServiceProvider.Object, _mockRootScopeFactory.Object,
                _mockScriptWebHostEnvironment.Object, _mockEnvironment.Object, _hostPerformanceManager, _healthMonitorOptions);

            TestLoggerProvider hostALogger = hostA.Object.GetTestLoggerProvider();
            TestLoggerProvider hostBLogger = hostB.Object.GetTestLoggerProvider();

            Task initialStart = _hostService.StartAsync(CancellationToken.None);

            Thread restartHostThread = new Thread(new ThreadStart(RestartHost));
            restartHostThread.Start();
            await TestHelpers.Await(() => waitingInHostBuilder);

            // Now let the first host continue. It will throw, which should be correctly handled.
            semaphore.Release();

            await TestHelpers.Await(() => _hostService.State == ScriptHostState.Running);

            restartHostThread.Join();

            await initialStart;

            // Make sure the error was logged to the correct logger
            Assert.Contains(hostALogger.GetAllLogMessages(), m => m.FormattedMessage != null && m.FormattedMessage.Contains("A host error has occurred"));
            Assert.DoesNotContain(hostBLogger.GetAllLogMessages(), m => m.FormattedMessage != null && m.FormattedMessage.Contains("A host error has occurred"));

            // Make sure we orphaned the correct host when the exception was thrown.
            hostA.Verify(m => m.StopAsync(It.IsAny<CancellationToken>()), Times.Exactly(1));
            hostA.Verify(m => m.Dispose(), Times.Exactly(1));

            // We should not be calling Orphan on the good host
            hostB.Verify(m => m.StopAsync(It.IsAny<CancellationToken>()), Times.Never);
            hostB.Verify(m => m.Dispose(), Times.Never);

            // The "late" exception from the first host shouldn't bring things down
            Assert.Equal(ScriptHostState.Running, _hostService.State);
        }

        [Fact]
        public async Task HostRestart_DuringInitialization_Cancels()
        {
            SemaphoreSlim semaphore = new SemaphoreSlim(1, 1);
            await semaphore.WaitAsync();
            bool waitingInHostBuilder = false;

            // Have the first host start, but pause. We'll issue a restart, then
            // let this first host continue and see the cancelation token has fired.
            var hostA = CreateMockHost();
            hostA
                .Setup(h => h.StartAsync(It.IsAny<CancellationToken>()))
                .Returns<CancellationToken>(async ct =>
                {
                    waitingInHostBuilder = true;
                    await semaphore.WaitAsync();
                    ct.ThrowIfCancellationRequested();
                });

            var hostB = CreateMockHost();
            hostB
                .Setup(h => h.StartAsync(It.IsAny<CancellationToken>()))
                .Returns(() => Task.CompletedTask);

            var hostBuilder = new Mock<IScriptHostBuilder>();
            hostBuilder.SetupSequence(b => b.BuildHost(It.IsAny<bool>(), It.IsAny<bool>()))
                .Returns(hostA.Object)
                .Returns(hostB.Object);

            _webHostLoggerProvider = new TestLoggerProvider();
            _loggerFactory = new LoggerFactory();
            _loggerFactory.AddProvider(_webHostLoggerProvider);

            _hostService = new WebJobsScriptHostService(
                _monitor, hostBuilder.Object, _loggerFactory, _mockRootServiceProvider.Object, _mockRootScopeFactory.Object,
                _mockScriptWebHostEnvironment.Object, _mockEnvironment.Object, _hostPerformanceManager, _healthMonitorOptions);

            TestLoggerProvider hostALogger = hostA.Object.GetTestLoggerProvider();

            Task initialStart = _hostService.StartAsync(CancellationToken.None);

            Thread restartHostThread = new Thread(new ThreadStart(RestartHost));
            restartHostThread.Start();
            await TestHelpers.Await(() => waitingInHostBuilder);
            await TestHelpers.Await(() => _webHostLoggerProvider.GetLog().Contains("Restart requested."));

            // Now let the first host continue. It will see that startup is canceled.
            semaphore.Release();

            await TestHelpers.Await(() => _hostService.State == ScriptHostState.Running);

            restartHostThread.Join();

            await initialStart;

            // Make sure the error was logged to the correct logger
            Assert.Contains(hostALogger.GetAllLogMessages(), m => m.FormattedMessage != null && m.FormattedMessage.Contains("Host startup was canceled."));

            // Make sure we orphaned the correct host
            hostA.Verify(m => m.StopAsync(It.IsAny<CancellationToken>()), Times.Exactly(1));
            hostA.Verify(m => m.Dispose(), Times.Exactly(1));

            // We should not be calling Orphan on the good host
            hostB.Verify(m => m.StopAsync(It.IsAny<CancellationToken>()), Times.Never);
            hostB.Verify(m => m.Dispose(), Times.Never);

            Assert.Equal(ScriptHostState.Running, _hostService.State);
        }

        [Fact]
        public async Task DisposedHost_ServicesNotExposed()
        {
            SemaphoreSlim blockingSemaphore = new SemaphoreSlim(0, 1);
            SemaphoreSlim disposedSemaphore = new SemaphoreSlim(0, 1);

            // Have the first host throw upon starting. Then pause while building the second
            // host. When accessing Services then, they should be null, rather than disposed.
            var hostA = CreateMockHost(disposedSemaphore);
            hostA
                .Setup(h => h.StartAsync(It.IsAny<CancellationToken>()))
                .Returns(() =>
                {
                    throw new InvalidOperationException("Something happened at startup!");
                });

            var hostB = CreateMockHost();
            hostB
                .Setup(h => h.StartAsync(It.IsAny<CancellationToken>()))
                .Returns(async () =>
                {
                    await blockingSemaphore.WaitAsync();
                });

            var hostBuilder = new Mock<IScriptHostBuilder>();
            hostBuilder.SetupSequence(b => b.BuildHost(It.IsAny<bool>(), It.IsAny<bool>()))
                .Returns(hostA.Object)
                .Returns(hostB.Object);

            _hostService = new WebJobsScriptHostService(
               _monitor, hostBuilder.Object, NullLoggerFactory.Instance, _mockRootServiceProvider.Object, _mockRootScopeFactory.Object,
               _mockScriptWebHostEnvironment.Object, _mockEnvironment.Object, _hostPerformanceManager, _healthMonitorOptions);

            Task startTask = _hostService.StartAsync(CancellationToken.None);

            await disposedSemaphore.WaitAsync();

            Assert.Null(_hostService.Services);

            blockingSemaphore.Release();

            await startTask;
        }

        public void RestartHost()
        {
            _hostService.RestartHostAsync(CancellationToken.None).Wait();
        }

        public void SpecializeHost()
        {
            var mockScriptWebHostEnvironment = new Mock<IScriptWebHostEnvironment>();
            Mock<IConfigurationRoot> mockConfiguration = new Mock<IConfigurationRoot>();
            var mockEnvironment = new Mock<IEnvironment>();
            Mock<IWebHostLanguageWorkerChannelManager> mockLanguageWorkerChannelManager = new Mock<IWebHostLanguageWorkerChannelManager>();
            ILogger<StandbyManager> testLogger = new Logger<StandbyManager>(_loggerFactory);
            var loggerProvider = new TestLoggerProvider();
            var loggerFactory = new LoggerFactory();
            loggerFactory.AddProvider(loggerProvider);
            var hostNameProvider = new HostNameProvider(mockEnvironment.Object, loggerFactory.CreateLogger<HostNameProvider>());
            var manager = new StandbyManager(_hostService, mockLanguageWorkerChannelManager.Object, mockConfiguration.Object, mockScriptWebHostEnvironment.Object, mockEnvironment.Object, _monitor, testLogger, hostNameProvider);
            manager.SpecializeHostAsync().Wait();
        }

        private class ThrowThenPauseScriptHostBuilder : IScriptHostBuilder
        {
            private readonly Action _pause;
            private int _count = 0;

            public ThrowThenPauseScriptHostBuilder(Action pause)
            {
                _pause = pause;
            }

            public IHost BuildHost(bool skipHostStartup, bool skipHostConfigurationParsing)
            {
                if (_count == 0)
                {
                    _count++;
                    var services = new ServiceCollection();
                    var rootServiceProvider = new WebHostServiceProvider(services);
                    var mockDepValidator = new Mock<IDependencyValidator>();

                    var host = new HostBuilder()
                        .UseServiceProviderFactory(new JobHostScopedServiceProviderFactory(rootServiceProvider, rootServiceProvider, mockDepValidator.Object))
                        .Build();

                    throw new InvalidOperationException("boom!");
                }
                else if (_count == 1)
                {
                    _count++;
                    _pause();
                }
                else
                {
                    throw new InvalidOperationException("We should never get here.");
                }

                return null;
            }
        }
    }
}<|MERGE_RESOLUTION|>--- conflicted
+++ resolved
@@ -156,18 +156,11 @@
             hostA
                 .Setup(h => h.StartAsync(It.IsAny<CancellationToken>()))
                 .Returns(async () =>
-<<<<<<< HEAD
-                {
-                    await semaphore.WaitAsync();
-                    throw new InvalidOperationException("Something happened at startup!");
-                });
-=======
                  {
                      waitingInHostBuilder = true;
                      await semaphore.WaitAsync();
                      throw new InvalidOperationException("Something happened at startup!");
                  });
->>>>>>> 748e7c81
 
             var hostB = CreateMockHost();
             hostB
