﻿// Copyright (c) .NET Foundation. All rights reserved.
// Licensed under the MIT License. See License.txt in the project root for license information.

using System;
using System.Collections.Generic;
using System.Linq;
using System.Runtime.InteropServices;
using System.Threading;
using System.Threading.Tasks;
using Microsoft.Azure.WebJobs.Script.Abstractions;
using Microsoft.Extensions.Logging;
using Microsoft.Extensions.Options;

namespace Microsoft.Azure.WebJobs.Script.Rpc
{
    public class RpcInitializationService : IManagedHostedService
    {
        private readonly IOptionsMonitor<ScriptApplicationHostOptions> _applicationHostOptions;
        private readonly IEnvironment _environment;
        private readonly IWebHostLanguageWorkerChannelManager _webHostlanguageWorkerChannelManager;
        private readonly IRpcServer _rpcServer;
        private readonly ILogger _logger;

        private readonly string _workerRuntime;
        private readonly int _rpcServerShutdownTimeoutInMilliseconds;

        private Dictionary<OSPlatform, List<string>> _hostingOSToWhitelistedRuntimes = new Dictionary<OSPlatform, List<string>>()
        {
            {
                OSPlatform.Windows,
                new List<string>() { LanguageWorkerConstants.JavaLanguageWorkerName }
            },
            {
                OSPlatform.Linux,
                new List<string>() { LanguageWorkerConstants.PythonLanguageWorkerName }
            }
        };

        // _webHostLevelWhitelistedRuntimes are started at webhost level when running in Azure and locally
        private List<string> _webHostLevelWhitelistedRuntimes = new List<string>()
        {
            LanguageWorkerConstants.NodeLanguageWorkerName
        };

        public RpcInitializationService(IOptionsMonitor<ScriptApplicationHostOptions> applicationHostOptions, IEnvironment environment, IRpcServer rpcServer, IWebHostLanguageWorkerChannelManager languageWorkerChannelManager, ILogger<RpcInitializationService> logger)
        {
            _applicationHostOptions = applicationHostOptions ?? throw new ArgumentNullException(nameof(applicationHostOptions));
            _logger = logger;
            _rpcServer = rpcServer;
            _environment = environment;
            _rpcServerShutdownTimeoutInMilliseconds = 5000;
            _webHostlanguageWorkerChannelManager = languageWorkerChannelManager ?? throw new ArgumentNullException(nameof(languageWorkerChannelManager));
            _workerRuntime = _environment.GetEnvironmentVariable(LanguageWorkerConstants.FunctionWorkerRuntimeSettingName);
        }

        public async Task StartAsync(CancellationToken cancellationToken)
        {
            if (Utility.CheckAppOffline(_applicationHostOptions.CurrentValue.ScriptPath))
            {
                return;
            }
            _logger.LogDebug("Starting Rpc Initialization Service.");
            await InitializeRpcServerAsync();
            await InitializeChannelsAsync();
            _logger.LogDebug("Rpc Initialization Service started.");
        }

        public Task StopAsync(CancellationToken cancellationToken)
        {
            _logger.LogDebug("Shuttingdown Rpc Channels Manager");
            _webHostlanguageWorkerChannelManager.ShutdownChannels();
            return Task.CompletedTask;
        }

        public async Task OuterStopAsync(CancellationToken cancellationToken)
        {
            _logger.LogDebug("Shutting down RPC server");

            try
            {
                Task shutDownRpcServer = _rpcServer.ShutdownAsync();
                Task shutdownResult = await Task.WhenAny(shutDownRpcServer, Task.Delay(_rpcServerShutdownTimeoutInMilliseconds));

                if (!shutdownResult.Equals(shutDownRpcServer) || shutDownRpcServer.IsFaulted)
                {
                    _logger.LogDebug("Killing RPC server");
                    await _rpcServer.KillAsync();
                }
            }
            catch (AggregateException ae)
            {
                ae.Handle(e =>
                {
                    _logger.LogError(e, "Shutting down RPC server encountered exception: '{message}'", e.Message);
                    return true;
                });
            }
        }

        internal async Task InitializeRpcServerAsync()
        {
            try
            {
                _logger.LogDebug("Initializing RpcServer");
                await _rpcServer.StartAsync();
                _logger.LogDebug("RpcServer initialized");
            }
            catch (Exception grpcInitEx)
            {
                var hostInitEx = new HostInitializationException($"Failed to start Rpc Server. Check if your app is hitting connection limits.", grpcInitEx);
            }
        }

        internal Task InitializeChannelsAsync()
        {
<<<<<<< HEAD
            string workerRuntime = _environment.GetEnvironmentVariable(LanguageWorkerConstants.FunctionWorkerRuntimeSettingName);
            if (string.IsNullOrEmpty(workerRuntime) && _environment.IsPlaceholderModeEnabled())
=======
            if (ShouldStartInPlaceholderMode())
            {
                return InitializePlaceholderChannelsAsync();
            }

            return InitializeWebHostRuntimeChannelsAsync();
        }

        private Task InitializePlaceholderChannelsAsync()
        {
            if (_environment.IsLinuxHostingEnvironment())
>>>>>>> 011c6050
            {
                return InitializePlaceholderChannelsAsync(OSPlatform.Linux);
            }

            return InitializePlaceholderChannelsAsync(OSPlatform.Windows);
        }

        private Task InitializePlaceholderChannelsAsync(OSPlatform os)
        {
            return Task.WhenAll(_hostingOSToWhitelistedRuntimes[os].Select(runtime =>
                _webHostlanguageWorkerChannelManager.InitializeChannelAsync(runtime)));
        }

        private Task InitializeWebHostRuntimeChannelsAsync()
        {
            if (_webHostLevelWhitelistedRuntimes.Contains(_workerRuntime))
            {
                return _webHostlanguageWorkerChannelManager.InitializeChannelAsync(_workerRuntime);
            }

            return Task.CompletedTask;
        }

        private bool ShouldStartInPlaceholderMode()
        {
            return string.IsNullOrEmpty(_workerRuntime) && _environment.IsPlaceholderModeEnabled();
        }

        // To help with unit tests
        internal void AddSupportedWebHostLevelRuntime(string language) => _webHostLevelWhitelistedRuntimes.Add(language);
    }
}<|MERGE_RESOLUTION|>--- conflicted
+++ resolved
@@ -113,25 +113,14 @@
 
         internal Task InitializeChannelsAsync()
         {
-<<<<<<< HEAD
-            string workerRuntime = _environment.GetEnvironmentVariable(LanguageWorkerConstants.FunctionWorkerRuntimeSettingName);
-            if (string.IsNullOrEmpty(workerRuntime) && _environment.IsPlaceholderModeEnabled())
-=======
             if (ShouldStartInPlaceholderMode())
-            {
-                return InitializePlaceholderChannelsAsync();
-            }
-
             return InitializeWebHostRuntimeChannelsAsync();
         }
 
         private Task InitializePlaceholderChannelsAsync()
-        {
             if (_environment.IsLinuxHostingEnvironment())
->>>>>>> 011c6050
             {
                 return InitializePlaceholderChannelsAsync(OSPlatform.Linux);
-            }
 
             return InitializePlaceholderChannelsAsync(OSPlatform.Windows);
         }
