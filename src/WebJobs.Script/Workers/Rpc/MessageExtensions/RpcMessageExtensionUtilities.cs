--- conflicted
+++ resolved
@@ -86,11 +86,7 @@
                 case RpcHttpCookie.Types.SameSite.Lax:
                     return SameSiteMode.Lax;
                 case RpcHttpCookie.Types.SameSite.None:
-<<<<<<< HEAD
-                    return (SameSiteMode)(-1);
-=======
                     return SameSiteMode.Unspecified;
->>>>>>> e1744820
                 case RpcHttpCookie.Types.SameSite.ExplicitNone:
                     return SameSiteMode.None;
                 default:
